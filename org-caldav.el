;;; org-caldav.el --- Sync org files with external calendar through CalDAV

;; Copyright (C) 2012-2017 Free Software Foundation, Inc.
;; Copyright (C) 2018-2019 David Engster

;; Author: David Engster <deng@randomsample.de>
;; Keywords: calendar, caldav
;; Package-Requires: ((org "7"))
;;
;; This file is not part of GNU Emacs.
;;
;; org-caldav.el is free software: you can redistribute it and/or modify
;; it under the terms of the GNU General Public License as published by
;; the Free Software Foundation, either version 3 of the License, or
;; (at your option) any later version.

;; org-caldav.el is distributed in the hope that it will be useful,
;; but WITHOUT ANY WARRANTY; without even the implied warranty of
;; MERCHANTABILITY or FITNESS FOR A PARTICULAR PURPOSE.  See the
;; GNU General Public License for more details.

;; You should have received a copy of the GNU General Public License
;; along with GNU Emacs.  If not, see <http://www.gnu.org/licenses/>.
;;;;;;;;;;;;;;;;;;;;;;;;;;;;;;;;;;;;;;;;;;;;;;;;;;;;;;;;;;;;;;;;;;;;;;;;;;;;;
;;
;;; Commentary:

;; See README.

;;; Code:

(require 'url-dav)
(require 'url-http) ;; b/c of Emacs bug
(unless (require 'ox-icalendar nil t)
  (require 'org-icalendar))
(require 'org-id)
(require 'icalendar)
(require 'url-util)
(require 'cl-lib)
(require 'button)


(defgroup org-caldav nil
  "Sync org files with external calendar through CalDAV."
  :prefix "org-caldav-"
  :group 'calendar)

(defcustom org-caldav-url "https://my.calendarserver.invalid/caldav"
  "Base URL for CalDAV access.
By default, `org-caldav-calendar-id' will be appended to this to
get an URL for calendar events.  If this default is not correct,
use '%s' to where the calendar id must be placed.

Set this to symbol \\='google to use Google Calendar, using OAuth2
authentication.  In that case, also make sure that
`browse-url-browser-function' is set to a Javascript-capable
browser (like `browse-url-firefox').  Note that you need to have
the OAuth2 library installed, and you will also have to set
`org-caldav-oauth2-client-id' and
`org-caldav-oauth2-client-secret' (see README).

In general, if this variable is a symbol, do OAuth2
authentication with access URIs set in
`org-caldav-oauth2-providers'."
  :type 'string)

(defcustom org-caldav-calendar-id "mycalendar"
  "ID of your calendar."
  :type 'string)

(defcustom org-caldav-uuid-extension ".ics"
  "The file extension to add to uuids in webdav requests.
This is usually .ics, but on some servers (davmail), it is .EML"
  :type 'string)

(defcustom org-caldav-files '("~/org/appointments.org")
  "List of files which should end up in calendar.
The file in `org-caldav-inbox' is implicitly included, so you
don't have to add it here."
  :type '(repeat string))

(defcustom org-caldav-select-tags nil
  "List of tags to filter the synced tasks.
If any such tag is found in a buffer, all items that do not carry
one of these tags will not be exported."
  :type '(repeat string))

(defcustom org-caldav-exclude-tags nil
  "List of tags to exclude from the synced tasks.
All items that carry one of these tags will not be exported."
  :type '(repeat string))

(defcustom org-caldav-inbox "~/org/appointments.org"
  "Where to put new entries obtained from calendar.

This can be simply be a filename to an Org file where all new
entries will be put.  It can also be an alist, in which case you
can choose between the following options:

 - (file \"path/to/file\"), or
 - (id \"id of existing org entry\"), or
 - (file+headline \"path/to/file\" \"node headline\")."
  :type 'file)

(defcustom org-caldav-sync-direction 'twoway
  "Which kind of sync should be done between Org and calendar.

Default is 'twoway, meaning that changes in Org are synced to the
calendar and changes in the calendar are synced back to
Org. Other options are:

  'org->cal: Only sync Org to calendar
  'cal->org: Only sync calendar to Org"
  :type '(choice
          (const twoway :tag "Two-way sync")
          (const org->cal :tag "Only sync org to calendar")
          (const cal->org :tag "Only sync calendar to Org")))


(defcustom org-caldav-calendars nil
  "A list of plists which define different calendars.
Use this variable to sync with several different remote
calendars.  By setting this, `org-caldav-sync' will run several
times, and you can set the global variables like
`org-caldav-calendar-id' for each run through plist keys.

The available keys are: :url, :calendar-id, :files, :select-tags,
:inbox, :skip-conditions, :sync-inbox, and :sync-direction. They
override the corresponding global org-caldav-* variables. You can
also use any other key, which will then override any org-*
variable.

Example:
'((:calendar-id \"work@whatever\" :files (\"~/org/work.org\")
   :inbox \"~/org/fromwork.org\")
  (:calendar-id \"stuff@mystuff\"
   :files (\"~/org/sports.org\" \"~/org/play.org\")
   :inbox \"~/org/fromstuff.org\"))"
  :type '(repeat (plist)))

(defcustom org-caldav-save-directory user-emacs-directory
  "Directory where org-caldav saves its sync state."
  :type 'directory)

(defcustom org-caldav-sync-changes-to-org 'title-and-timestamp
  "What kind of changes should be synced from Calendar to Org.
Can be one of the following symbols:
  title-and-timestamp: Sync title and timestamp (default).
  title-only: Sync only the title.
  timestamp-only: Sync only the timestamp.
  all: Sync everything.

When choosing 'all', you should be aware of the fact that the
iCalendar format is pretty limited in what it can store, so you
might loose information in your Org items (take a look at
`org-icalendar-include-body')."
  :type '(choice
          (const title-and-timestamp :tag "Sync title and timestamp")
          (const title-only :tag "Sync only the title")
          (const timestamp-only :tag "Sync only the timestamp")
          (const all :tag "Sync everything")))

(defcustom org-caldav-days-in-past nil
  "Number of days before today to skip in the exported calendar.
This makes it very easy to keep the remote calendar clean.

nil means include all entries (default)
any number set will cut the dates older than N days in the past. ")

(defcustom org-caldav-delete-org-entries 'ask
  "Whether entries deleted in calendar may be deleted in Org.
Can be one of the following symbols:

ask = Ask for before deletion (default)
never = Never delete Org entries
always = Always delete"
  :type '(choice
          (const ask :tag "Ask before deletion")
          (const never :tag "Never delete Org entries")
          (const always :tag "Always delete")))

(defcustom org-caldav-delete-calendar-entries 'ask
  "Whether entries deleted in Org may be deleted in calendar.
Can be one of the following symbols:

always = Always delete without asking (default)
ask = Ask for before deletion
never = Never delete calendar entries"
  :type '(choice
          (const ask :tag "Ask before deletion")
          (const never :tag "Never delete calendar entries")
          (const always :tag "Always delete without asking")))

(defcustom org-caldav-skip-conditions nil
  "Conditions for skipping entries during icalendar export.
This must be a list of conditions, which are described in the
doc-string of `org-agenda-skip-if'.  Any entry that matches will
not be exported.  Note that the normal `org-agenda-skip-function'
has no effect on the icalendar exporter."
  :type 'list)

(defcustom org-caldav-backup-file
  (expand-file-name "org-caldav-backup.org" user-emacs-directory)
  "Name of the file where org-caldav should backup entries.
Set this to nil if you don't want any backups.

Note that the ID property of the backup entry is renamed to
OLDID, to prevent org-id-find from returning the backup entry in
future syncs."
  :type 'file)

(defcustom org-caldav-show-sync-results 'with-headings
  "Whether to show what was done after syncing.
If this is the symbol 'with-headings, the results will also
include headings from Org entries."
  :type '(choice
          (const with-headings :tag "Show what was done after syncing including headings")
          (const nil :tag "Don't show what was done after syncing")))

(defcustom org-caldav-retry-attempts 5
  "Number of times trying to retrieve/put events."
  :type 'integer)

(defcustom org-caldav-calendar-preamble
  "BEGIN:VCALENDAR\nPRODID:-//emacs//org-caldav//EN\nVERSION:2.0\nCALSCALE:GREGORIAN\n"
  "Preamble used for iCalendar events.
You usually should not have to touch this, but it might be
necessary to add timezone information here in case your CalDAV
server does not do that for you, or if you want to use a
different timezone in your Org files."
  :type 'string)

(defcustom org-caldav-sync-todo nil
  "Whether to sync TODO's with the CalDav server. If you enable
this, you should also set `org-icalendar-include-todo' to
`\'all'.

This feature is relatively new and less well tested; it is
recommended to have backups before enabling it."
  :type 'boolean)

(defcustom org-caldav-todo-priority '((0 nil) (1 "A") (5 "B") (9 "C"))
  "Mapping between iCalendar and Org TODO priority levels.

The iCalendar priority is an integer 1-9, with lower number
having higher priority, and 0 equal to unspecified priority. The
default Org priorities are A-C, but this can be changed with
`org-priority-highest' and `org-priority-lowest'. If you change
the default Org priority, you should also update this
variable (`org-caldav-todo-priority').

The default mapping is: 0 is no priority, 1-4 is #A, 5-8 is #B,
and 9 is #C.

TODO: Store the priority in a property and sync it."
  :type 'list)

(defcustom org-caldav-todo-percent-states '((0 "TODO") (100 "DONE"))
  "Mapping between `org-todo-keywords' & iCal VTODO's percent-complete.

iCalendar's percent-complete is a positive integer between 0 and
100. The default value for `org-caldav-todo-percent-states' maps
these to `org-todo-keywords' as follows: 0-99 is TODO, and 100 is
DONE.

The following example would instead map 0 to TODO, 1 to NEXT,
2-99 to PROG, and 100 to DONE:

  (setq org-caldav-todo-percent-states
        '((0 \"TODO\") (1 \"NEXT\") (2 \"PROG\") (100 \"DONE\")))

Note: You should check that the keywords in
`org-caldav-todo-percent-states' are also valid keywords in
`org-todo-keywords'."
  :type 'list)

(defcustom org-caldav-todo-deadline-schedule-warning-days nil
  "Whether to auto-create SCHEDULED timestamp from DEADLINE.

When set to `t', on sync any TODO item with a DEADLINE timestamp
will have a SCHEDULED timestamp added if it doesn't already have
one.

This uses the warning string like DEADLINE: <2017-07-05 Wed -3d>
to a SCHEDULED <2017-07-02 Sun>.  If the warning days (here -3d)
is not given it is taken from `org-deadline-warning-days'.

This might be useful for OpenTasks users, to prevent the app from
showing tasks which have a deadline years in the future."
  :type 'boolean)

(defcustom org-caldav-debug-level 1
  "Level of debug output in `org-caldav-debug-buffer'.
0 or nil: no debug output.  1: Normal debugging.  2: Excessive
debugging (this will also output event content into the
buffer)."
  :type 'integer)

(defcustom org-caldav-debug-buffer "*org-caldav-debug*"
  "Name of the debug buffer."
  :type 'string)

(defcustom org-caldav-resume-aborted 'ask
  "Whether aborted sync attempts should be resumed.
Can be one of the following symbols:

ask = Ask for before resuming (default)
never = Never resume
always = Always resume"
  :type '(choice
          (const ask :tag "Ask before resuming")
          (const never :tag "Never resume")
          (const always :tag "Always resume")))

(defcustom org-caldav-oauth2-providers
  '((google "https://accounts.google.com/o/oauth2/v2/auth"
	    "https://www.googleapis.com/oauth2/v4/token"
	    "https://www.googleapis.com/auth/calendar"
	    "https://apidata.googleusercontent.com/caldav/v2/%s/events"))
  "List of providers that need OAuth2.  Each must be of the form

    IDENTIFIER AUTH-URL TOKEN-URL RESOURCE-URL CALENDAR-URL

where IDENTIFIER is a symbol that can be set in `org-caldav-url'
and '%s' in the CALENDAR-URL denotes where
`org-caldav-calendar-id' must be placed to generate a valid
events URL for a calendar."
  :type 'list)

(defcustom org-caldav-oauth2-client-id nil
  "Client ID for OAuth2 authentication."
  :type 'string)

(defcustom org-caldav-oauth2-client-secret nil
  "Client secret for OAuth2 authentication."
  :type 'string)

(defcustom org-caldav-location-newline-replacement ", "
  "String to replace newlines in the LOCATION field with."
  :type 'string)

(defcustom org-caldav-save-buffers t
  "Whether to save Org buffers modified by sync.

Note this might be needed for some versions of Org (9.5+?), which
have trouble finding IDs in unsaved buffers, causing syncs and
the unit tests to fail otherwise."
  :type 'boolean)

<<<<<<< HEAD
(defcustom org-caldav-autosync-idle-seconds 300
  "Idle time for `org-caldav-autosync-mode'."
  :type 'number)

(defcustom org-caldav-agenda-maybe-sync-seconds 86400
  "Time until `org-caldav-agenda-maybe-sync' re-prompts for sync."
  :type 'number)

(defcustom org-caldav-agenda-maybe-sync-ask nil
  "Whether `org-caldav-agenda-maybe-sync' should ask before syncing."
  :type 'boolean)

=======
>>>>>>> 45308f8d
(defcustom org-caldav-description-blank-line-before t
  "Whether DESCRIPTION inserted into org should be preceded by blank line."
  :type 'boolean)

(defcustom org-caldav-description-blank-line-after t
  "Whether DESCRIPTION inserted into org should be followed by blank line."
  :type 'boolean)

;; Internal variables
(defvar org-caldav-oauth2-available
  (condition-case nil (require 'oauth2) (error))
  "Whether oauth2 library is available.")

(defvar org-caldav-previous-calendar nil
  "The plist from org-caldav-calendars, which holds the last
synced calendar. Used to properly resume an interupted attempt.")

(defvar org-caldav-event-list nil
  "The event list database.
This is an alist with elements
  (uid md5 etag sequence status).
It will be saved to disk between sessions.")

(defvar org-caldav-sync-result nil
  "Result from last synchronization.
Contains an alist with entries
  (calendar-id uid status action)

with status = {new,changed,deleted}-in-{org,cal}
and  action = {org->cal, cal->org, error:org->cal, error:cal->org}.")

(defvar org-caldav-empty-calendar nil
  "Flag if we have an empty calendar in the beginning.")

(defvar org-caldav-ics-buffer nil
  "Buffer holding the ICS data.")

(defvar org-caldav-oauth2-tokens nil
  "Tokens for OAuth2 authentication.")

(defvar org-caldav-previous-files nil
  "Files that were synced during previous run.")

(defvar org-caldav-sync-when-idle-timer nil
  "Timer that `org-caldav-sync-when-idle' used to reschedule itself, or nil.")

(defvar org-caldav-last-sync-or-prompt-time nil
  "The last time `org-caldav-sync' ran or was prompted to run.")

(defsubst org-caldav-add-event (uid md5 etag sequence status)
  "Add event with UID, MD5, ETAG and STATUS."
  (setq org-caldav-event-list
	(append org-caldav-event-list
		(list (list uid md5 etag sequence status)))))

(defsubst org-caldav-search-event (uid)
  "Return entry with UID from even list."
  (assoc uid org-caldav-event-list))

(defsubst org-caldav-event-md5 (event)
  "Get MD5 from EVENT."
  (nth 1 event))

(defsubst org-caldav-event-etag (event)
  "Get etag from EVENT."
  (nth 2 event))

(defsubst org-caldav-event-sequence (event)
  "Get sequence number from EVENT."
  (nth 3 event))

(defsubst org-caldav-event-status (event)
  "Get status from EVENT."
  (nth 4 event))

(defsubst org-caldav-event-set-status (event status)
  "Set status from EVENT to STATUS."
  (setcar (last event) status))

(defsubst org-caldav-event-set-etag (event etag)
  "Set etag from EVENT to ETAG."
  (setcar (nthcdr 2 event) etag))

(defsubst org-caldav-event-set-md5 (event md5sum)
  "Set md5 from EVENT to MD5SUM."
  (setcar (cdr event) md5sum))

(defsubst org-caldav-event-set-sequence (event seqnum)
  "Set sequence number from EVENT to SEQNUM."
  (setcar (nthcdr 3 event) seqnum))

(defsubst org-caldav-use-oauth2 ()
  (symbolp org-caldav-url))

;;;###autoload
(define-minor-mode org-caldav-autosync-mode
  "Minor mode to autosync with CalDav.
Whenever an Org file is saved, a timer will be set to sync with
the CalDav server when idle. This ensures changes in Org are
automatically propagated to iCalendar.

Originally based on:
https://www.reddit.com/r/orgmode/comments/8rl8ep/comment/e0sb5j0/?utm_source=share&utm_medium=web2x&context=3

To automatically propagate the other direction, from iCalendar to
the Org Agenda, see `org-caldav-agenda-maybe-sync', which can be
used as a substitute for `org-agenda'."
  :global t
  (if org-caldav-autosync-mode
      (add-hook 'after-save-hook #'org-caldav-autosync-after-save-hook)
    (remove-hook 'after-save-hook #'org-caldav-autosync-after-save-hook)))

(defun org-caldav-autosync-after-save-hook ()
  (when (cl-some (lambda (x) (file-equal-p x (buffer-file-name)))
                 (org-caldav-get-org-files-for-sync))
    (org-caldav-sync-when-idle org-caldav-autosync-idle-seconds)))

(defun org-caldav-sync-when-idle (secs)
  "Sync with CalDav the next time Emacs is idle for SECS seconds."
  (when org-caldav-sync-when-idle-timer
    (cancel-timer org-caldav-sync-when-idle-timer))
  (setq org-caldav-sync-when-idle-timer
	(run-with-idle-timer
	 secs nil (lambda () (let ((org-caldav-delete-org-entries 'always)
                                   (org-caldav-delete-calendar-entries 'always)
                                   (org-caldav-show-sync-results nil))
                               (org-caldav-sync))))))

;;;###autoload
(defun org-caldav-agenda-maybe-sync ()
  "Maybe prompt for caldav sync, and then call `org-agenda'.
This will prompt for a caldav sync if it has been a long time
since the last sync or prompt."
  (interactive)
  (when (or (not org-caldav-last-sync-or-prompt-time)
            (> (- (float-time) org-caldav-last-sync-or-prompt-time)
               org-caldav-agenda-maybe-sync-seconds))
    (if (or (not org-caldav-agenda-maybe-sync-ask)
            (y-or-n-p "Sync with caldav server?"))
        (org-caldav-sync)
      (setq org-caldav-last-sync-or-prompt-time (float-time))))
  (call-interactively 'org-agenda))

(defun org-caldav-filter-events (status)
  "Return list of events with STATUS."
  (delq nil
	(mapcar
	 (lambda (event)
	   (when (eq (car (last event)) status)
	     event))
	 org-caldav-event-list)))

;; Since not being able to access an URL via DAV is the most reported
;; error, let's be very verbose about checking for DAV availability.
(defun org-caldav-check-dav (url)
  "Check if URL accepts DAV requests.
Report an error with further details if that is not the case."
  (let* ((buffer (org-caldav-url-retrieve-synchronously url "OPTIONS"))
	 (header nil)
	 (options nil))
    (when (not buffer)
      (error "Retrieving URL %s failed." url))
    (with-current-buffer buffer
      (when (zerop (buffer-size))
	(error "Not data received for URL %s (maybe TLS problem)." url))
      (goto-char (point-min))
      (when (not (re-search-forward "^HTTP[^ ]* \\([0-9]+ .*\\)$"
				    (point-at-eol) t))
	(switch-to-buffer buffer)
	(error "No valid HTTP response from URL %s." url))
      (let ((response (match-string 1)))
	(when (not (string-match "2[0-9][0-9].*" response))
	  (switch-to-buffer buffer)
	  (error "Error while checking for OPTIONS at URL %s: %s" url response)))
      (mail-narrow-to-head)
      (let ((davheader (mail-fetch-field "dav")))
	(when (not davheader)
	  (switch-to-buffer buffer)
	  (error "The URL %s does not accept DAV requests" url)))))
  t)

(defun org-caldav-check-oauth2 (provider)
  "Check if we have to do OAuth2 authentication.
If that is the case, also check that everything is installed and
configured correctly, and throw an user error otherwise."
  (when (null (assoc provider org-caldav-oauth2-providers))
    (user-error (concat "No OAuth2 provider found for %s in "
			"`org-caldav-oauth2-providers'")
		(symbol-name provider)))
  (when (not org-caldav-oauth2-available)
    (user-error (concat "Oauth2 library is missing "
			"(install from GNU ELPA)")))
  (when (or (null org-caldav-oauth2-client-id)
	    (null org-caldav-oauth2-client-secret))
    (user-error (concat "You need to set oauth2 client ID and secret "
			"for OAuth2 authentication"))))

(defun org-caldav-retrieve-oauth2-token (provider calendar-id)
  "Do OAuth2 authentication for PROVIDER with CALENDAR-ID."
  (let ((cached-token
	 (assoc
	  (concat (symbol-name provider) "__" calendar-id)
	  org-caldav-oauth2-tokens)))
    (if cached-token
	(cdr cached-token)
      (let* ((ids (assoc provider org-caldav-oauth2-providers))
	     (token (oauth2-auth-and-store (nth 1 ids) (nth 2 ids) (nth 3 ids)
					   org-caldav-oauth2-client-id
					   org-caldav-oauth2-client-secret)))
	(when (null token)
	  (user-error "OAuth2 authentication failed"))
	(setq org-caldav-oauth2-tokens
	      (append org-caldav-oauth2-tokens
		      (list (cons (concat (symbol-name provider) "__" calendar-id)
				  token))))
	token))))

(defun org-caldav-url-retrieve-synchronously (url &optional
					      request-method
					      request-data
					      extra-headers)
  "Retrieve URL with REQUEST-METHOD, REQUEST-DATA and EXTRA-HEADERS.
This will switch to OAuth2 if necessary."
  (if (org-caldav-use-oauth2)
      (oauth2-url-retrieve-synchronously
       (org-caldav-retrieve-oauth2-token org-caldav-url org-caldav-calendar-id)
       url request-method request-data
       extra-headers)
    (let ((url-request-method request-method)
	  (url-request-data request-data)
	  (url-request-extra-headers extra-headers))
      (url-retrieve-synchronously url))))

(defun org-caldav-namespace-bug-workaround (buffer)
  "Workaraound for Emacs bug #23440 on Emacs version <26.
This is needed for the Radicale CalDAV server which uses DAV as
default namespace."
  (when (< emacs-major-version 26)
    (with-current-buffer buffer
      (save-excursion
	(goto-char (point-min))
	(when (re-search-forward "<[^>]* \\(xmlns=\"DAV:\"\\)" nil t)
	  (replace-match "xmlns:DAV=\"DAV:\"" nil nil nil 1)
	  (goto-char (match-beginning 0))
	  (while (re-search-forward "</?" nil t)
	    (insert "DAV:")))))))

(defun org-caldav-url-dav-get-properties (url property)
  "Retrieve PROPERTY from URL.
Output is the same as `url-dav-get-properties'.  This switches to
OAuth2 if necessary."
  (let ((request-data (concat "<?xml version=\"1.0\" encoding=\"utf-8\" ?>\n"
			      "<DAV:propfind xmlns:DAV='DAV:'>\n<DAV:prop>"
			      "<DAV:" property "/></DAV:prop></DAV:propfind>\n"))
	(extra '(("Depth" . "1") ("Content-type" . "text/xml"))))
    (let ((resultbuf (org-caldav-url-retrieve-synchronously
                      url "PROPFIND" request-data extra))
          (retr 1))
      (while (and (= 0 (buffer-size resultbuf)) (< retr org-caldav-retry-attempts))
        (org-caldav-debug-print 1 (format "org-caldav-url-dav-get-properties: could not get data from url: %s\n trying again..." url))
        (setq resultbuf (org-caldav-url-retrieve-synchronously
                         url "PROPFIND" request-data extra))
        (setq retr (1+ retr)))
      ;; Check if we got a valid result for PROPFIND
      (with-current-buffer resultbuf
	(goto-char (point-min))
	(when (not (re-search-forward "^HTTP[^ ]* \\([0-9]+ .*\\)$"
				      (point-at-eol) t))
	  (switch-to-buffer buffer)
	  (error "No valid HTTP response from URL %s." url))
	(let ((response (match-string 1)))
	  (when (not (string-match "2[0-9][0-9].*" response))
	    (switch-to-buffer resultbuf)
	    (error "Error while doing PROPFIND for '%s' at URL %s: %s" property url response))))
      (org-caldav-namespace-bug-workaround resultbuf)
      (url-dav-process-response resultbuf url))))

(defun org-caldav-check-connection ()
  "Check connection by doing a PROPFIND on CalDAV URL.
Also sets `org-caldav-empty-calendar' if calendar is empty."
  (org-caldav-debug-print 1 (format "Check connection for %s."
				    (org-caldav-events-url)))
  (org-caldav-check-dav (org-caldav-events-url))
  (let* ((output (org-caldav-url-dav-get-properties
		  (org-caldav-events-url) "resourcetype"))
	 (status (plist-get (cdar output) 'DAV:status)))
    ;; We accept any 2xx status. Since some CalDAV servers return 404
    ;; for a newly created and not yet used calendar, we accept it as
    ;; well.
    (unless (or (= (/ status 100) 2)
		(= status 404))
      (org-caldav-debug-print 1 "Got error status from PROPFIND: " output)
      (error "Could not query CalDAV URL %s." (org-caldav-events-url)))
    (if (= status 404)
	(progn
	  (org-caldav-debug-print 1 "Got 404 status - assuming calendar is new and empty.")
	  (setq org-caldav-empty-calendar t))
      (when (= (length output) 1)
	;; This is an empty calendar; fetching etags might return 404.
	(org-caldav-debug-print 1 "This is an empty calendar. Setting flag.")
	(setq org-caldav-empty-calendar t)))
    t))

;; This defun is partly taken out of url-dav.el, written by Bill Perry.
(defun org-caldav-get-icsfiles-etags-from-properties (properties)
  "Return all ics files and etags from PROPERTIES."
  (let (prop files)
    (while (setq prop (pop properties))
      (let ((url (car prop))
	    (etag (plist-get (cdr prop) 'DAV:getetag)))
      (if (string-match (concat ".*/\\(.+\\)\\" org-caldav-uuid-extension "/?$") url)
	  (setq url (match-string 1 url))
	(setq url nil))
      (when (string-match "\"\\(.*\\)\"" etag)
	(setq etag (match-string 1 etag)))
      (when (and url etag)
	(push (cons (url-unhex-string url) etag) files))))
    files))

(defun org-caldav-get-event-etag-list ()
  "Return list of events with associated etag from remote calendar.
Return list with elements (uid . etag)."
  (if org-caldav-empty-calendar
      nil
    (let ((output (org-caldav-url-dav-get-properties
		   (org-caldav-events-url) "getetag")))
      (cond
       ((> (length output) 1)
	;; Everything looks OK - we got a list of "things".
	;; Get all ics files and etags you can find in there.
	(org-caldav-get-icsfiles-etags-from-properties output))
       ((or (null output)
	    (zerop (length output)))
	;; This is definitely an error.
	(error "Error while getting eventlist from %s." (org-caldav-events-url)))
       ((and (= (length output) 1)
	     (stringp (car-safe (car output))))
	(let ((status (plist-get (cdar output) 'DAV:status)))
	  (if (eq status 200)
	      ;; This is an empty directory
	      'empty
	    (if status
		(error "Error while getting eventlist from %s. Got status code: %d."
		       (org-caldav-events-url) status)
	      (error "Error while getting eventlist from %s."
		     (org-caldav-events-url))))))))))

(defun org-caldav-get-event (uid &optional with-headers)
  "Get event with UID from calendar.
Function returns a buffer containing the event, or nil if there's
no such event.
If WITH-HEADERS is non-nil, do not delete headers.
If retrieve fails, do `org-caldav-retry-attempts' retries."
  (org-caldav-debug-print 1 (format "Getting event UID %s." uid))
  (let ((counter 0)
	eventbuffer errormessage)
    (while (and (not eventbuffer)
		(< counter org-caldav-retry-attempts))
      (with-current-buffer
	  (org-caldav-url-retrieve-synchronously
	   (concat (org-caldav-events-url) (url-hexify-string uid) org-caldav-uuid-extension))
	(goto-char (point-min))
	(if (looking-at "HTTP.*2[0-9][0-9]")
	    (setq eventbuffer (current-buffer))
	  ;; There was an error retrieving the event
	  (setq errormessage (buffer-substring (point-min) (point-at-eol)))
	  (setq counter (1+ counter))
	  (org-caldav-debug-print
	   1 (format "(Try %d) Error when trying to retrieve UID %s: %s"
		     counter uid errormessage)))))
    (unless eventbuffer
      ;; Give up
      (error "Failed to retrieve UID %s after %d tries with error %s"
	     uid org-caldav-retry-attempts errormessage))
    (with-current-buffer eventbuffer
      (unless (search-forward "BEGIN:VCALENDAR" nil t)
	(error "Failed to find calendar entry for UID %s (see buffer %s)"
	       uid (buffer-name eventbuffer)))
      (beginning-of-line)
      (unless with-headers
	(delete-region (point-min) (point)))
      (save-excursion
	(while (re-search-forward "\^M" nil t)
	  (replace-match "")))
      ;; Join lines because of bug in icalendar parsing.
      (save-excursion
	(while (re-search-forward "^ " nil t)
	  (delete-char -2)))
      (org-caldav-debug-print 2 (format "Content of event UID %s: " uid)
			      (buffer-string)))
    eventbuffer))

(defun org-caldav-convert-buffer-to-crlf ()
  "Converts local buffer to the dos format using crlf at the end
  of the line.  Some ical validators fail otherwise."
  (save-excursion
    (goto-char (point-min))
    (while (not (= (point) (point-max)))
      (goto-char (- (point-at-eol) 1))
      (unless (string= (thing-at-point 'char) "\^M")
        (forward-char)
        (insert "\^M"))
      (forward-line))))

(defun org-caldav-put-event (buffer)
  "Add event in BUFFER to calendar.
The filename will be derived from the UID."
  (let ((event (with-current-buffer buffer (buffer-string))))
    (with-temp-buffer
      (insert org-caldav-calendar-preamble event "END:VCALENDAR\n")
      (goto-char (point-min))
      (let* ((uid (org-caldav-get-uid))
	     (url (concat (org-caldav-events-url) (url-hexify-string uid) org-caldav-uuid-extension)))
	(org-caldav-debug-print 1 (format "Putting event UID %s." uid))
	(org-caldav-debug-print 2 (format "Content of event UID %s: " uid)
				(buffer-string))
	(setq org-caldav-empty-calendar nil)
	(org-caldav-save-resource
	 (concat (org-caldav-events-url) uid org-caldav-uuid-extension)
	 (encode-coding-string (buffer-string) 'utf-8))))))

(defun org-caldav-url-dav-delete-file (url)
  "Delete URL.
Will switch to OAuth2 if necessary."
  (org-caldav-url-retrieve-synchronously url "DELETE"))

(defun org-caldav-delete-event (uid)
  "Delete event UID from calendar.
Returns t on success and nil if an error occurs.  The error will
be caught and a message displayed instead."
  (org-caldav-debug-print 1 (format "Deleting event UID %s." uid))
  (condition-case err
      (progn
	(org-caldav-url-dav-delete-file
	 (concat (org-caldav-events-url) uid org-caldav-uuid-extension))
	t)
    (error
     (progn
       (message "Could not delete URI %s." uid)
       (org-caldav-debug-print 1 "Got error while removing UID:" err)
       nil))))

(defun org-caldav-delete-everything (prefix)
  "Delete all events from Calendar and removes state file.
Again: This deletes all events in your calendar.  So only do this
if you're really sure.  This has to be called with a prefix, just
so you don't do it by accident."
  (interactive "P")
  (if (not prefix)
      (message "This function has to be called with a prefix.")
    (unless (or org-caldav-empty-calendar
		(not (y-or-n-p "This will delete EVERYTHING in your calendar. \
Are you really sure? ")))
      (let ((events (org-caldav-get-event-etag-list))
	    (counter 0)
	    (url-show-status nil))
	(dolist (cur events)
	  (setq counter (1+ counter))
	  (message "Deleting event %d of %d" counter (length events))
	  (org-caldav-delete-event (car cur)))
	(setq org-caldav-empty-calendar t))
      (when (file-exists-p
	     (org-caldav-sync-state-filename org-caldav-calendar-id))
	(delete-file (org-caldav-sync-state-filename org-caldav-calendar-id)))
      (setq org-caldav-event-list nil)
      (setq org-caldav-sync-result nil)
      (message "Done"))))

(defun org-caldav-events-url ()
  "Return URL for events."
  (let* ((url
	  (if (org-caldav-use-oauth2)
	      (nth 4 (assoc org-caldav-url org-caldav-oauth2-providers))
	    org-caldav-url))
	 (eventsurl
	  (if (string-match ".*%s.*" url)
	      (format url org-caldav-calendar-id)
	    (concat url "/" org-caldav-calendar-id "/"))))
    (if (string-match ".*/$" eventsurl)
	eventsurl
      (concat eventsurl "/"))))

(defun org-caldav-update-eventdb-from-org (buf)
  "With combined ics file in BUF, update the event database."
  (org-caldav-debug-print 1 "=== Updating EventDB from Org")
  (with-current-buffer buf
    (goto-char (point-min))
    (while (org-caldav-narrow-next-event)
      (let* ((uid (org-caldav-rewrite-uid-in-event))
	     (md5 (unless (string-match "^orgsexp-" uid)
		    (org-caldav-generate-md5-for-org-entry uid)))
	     (event (org-caldav-search-event uid)))
	(cond
	 ((null event)
	  ;; Event does not yet exist in DB, so add it.
	  (org-caldav-debug-print 1
	   (format "Org UID %s: New" uid))
	  (org-caldav-add-event uid md5 nil nil 'new-in-org))
	 ((not (string= md5 (org-caldav-event-md5 event)))
	  ;; Event exists but has changed MD5, so mark it as changed.
	  (org-caldav-debug-print 1
	   (format "Org UID %s: Changed" uid))
	  (org-caldav-event-set-md5 event md5)
	  (org-caldav-event-set-status event 'changed-in-org))
	 ((eq (org-caldav-event-status event) 'new-in-org)
	  (org-caldav-debug-print 1
	   (format "Org UID %s: Error. Double entry." uid))
	  (push (list org-caldav-calendar-id
		      uid 'new-in-org 'error:double-entry)
		org-caldav-sync-result))
	 (t
	  (org-caldav-debug-print 1
	   (format "Org UID %s: Synced" uid))
	  (org-caldav-event-set-status event 'in-org)))))
    ;; Mark events deleted in Org
    (dolist (cur (org-caldav-filter-events nil))
      (org-caldav-debug-print
       1 (format "Cal UID %s: Deleted in Org" (car cur)))
      (org-caldav-event-set-status cur 'deleted-in-org))))

(defun org-caldav-update-eventdb-from-cal ()
  "Update event database from calendar."
  (org-caldav-debug-print 1 "=== Updating EventDB from Cal")
  (let ((events (org-caldav-get-event-etag-list))
	dbentry)
    (dolist (cur events)
      ;; Search entry in database.
      (setq dbentry (org-caldav-search-event (car cur)))
      (cond
       ((not dbentry)
	;; Event is not yet in database, so add it.
	(org-caldav-debug-print 1
	 (format "Cal UID %s: New" (car cur)))
	(org-caldav-add-event (car cur) nil (cdr cur) nil 'new-in-cal))
       ((eq (org-caldav-event-status dbentry) 'ignored)
	(org-caldav-debug-print 1 (format "Cal UID %s: Ignored." (car cur))))
       ((or (eq (org-caldav-event-status dbentry) 'changed-in-org)
	    (eq (org-caldav-event-status dbentry) 'deleted-in-org))
	(org-caldav-debug-print 1
	 (format "Cal UID %s: Ignoring (Org always wins)." (car cur))))
       ((null (org-caldav-event-etag dbentry))
	(org-caldav-debug-print 1
	 (format "Cal UID %s: No Etag. Mark as change, so putting it again." (car cur)))
	(org-caldav-event-set-status dbentry 'changed-in-org))
       ((not (string= (cdr cur) (org-caldav-event-etag dbentry)))
	;; Event's etag changed.
	(org-caldav-debug-print 1
	 (format "Cal UID %s: Changed" (car cur)))
	(org-caldav-event-set-status dbentry 'changed-in-cal)
	(org-caldav-event-set-etag dbentry (cdr cur)))
       ((null (org-caldav-event-status dbentry))
	;; Event was deleted in Org
	(org-caldav-debug-print 1
	 (format "Cal UID %s: Deleted in Org" (car cur)))
	(org-caldav-event-set-status dbentry 'deleted-in-org))
       ((eq (org-caldav-event-status dbentry) 'in-org)
	(org-caldav-debug-print 1
	 (format "Cal UID %s: Synced" (car cur)))
	(org-caldav-event-set-status dbentry 'synced))
       ((eq (org-caldav-event-status dbentry) 'changed-in-org)
	;; Do nothing
	)
       (t
	(error "Unknown status; this is probably a bug."))))
    ;; Mark events deleted in cal.
    (dolist (cur (org-caldav-filter-events 'in-org))
      (org-caldav-debug-print 1
       (format "Cal UID %s: Deleted in Cal" (car cur)))
      (org-caldav-event-set-status cur 'deleted-in-cal))))

(defun org-caldav-generate-md5-for-org-entry (uid)
  "Find Org entry with UID and calculate its MD5."
  (let ((marker (org-id-find uid t)))
    (when (null marker)
      (error "Could not find UID %s." uid))
    (with-current-buffer (marker-buffer marker)
      (goto-char (marker-position marker))
      (md5 (buffer-substring-no-properties
	    (org-entry-beginning-position)
	    (org-entry-end-position))))))

(defun org-caldav-var-for-key (key)
  "Return associated global org-caldav variable for key KEY."
  (cl-case key
    (:url 'org-caldav-url)
    (:calendar-id 'org-caldav-calendar-id)
    (:files 'org-caldav-files)
    (:select-tags 'org-caldav-select-tags)
    (:exclude-tags 'org-caldav-exclude-tags)
    (:inbox 'org-caldav-inbox)
    (:skip-conditions 'org-caldav-skip-conditions)
    (:sync-direction 'org-caldav-sync-direction)
    (t (intern
	(concat "org-"
		(substring (symbol-name key) 1))))))

(defsubst org-caldav-sync-do-cal->org ()
  "True if we have to sync from calendar to org."
  (member org-caldav-sync-direction '(twoway cal->org)))

(defsubst org-caldav-sync-do-org->cal ()
  "True if we have to sync from org to calendar."
  (member org-caldav-sync-direction '(twoway org->cal)))

(defun org-caldav-get-org-files-for-sync ()
  "Return list of all org files for syncing.
This adds the inbox if necessary."
  (let ((inbox (org-caldav-inbox-file org-caldav-inbox)))
    (append org-caldav-files
	    (when (and inbox
		       (org-caldav-sync-do-org->cal)
		       (not (member inbox org-caldav-files)))
	      (list inbox)))))

(defun org-caldav-sync-calendar (&optional calendar resume)
  "Sync one calendar, optionally provided through plist CALENDAR.
The format of CALENDAR is described in `org-caldav-calendars'.
If CALENDAR is not provided, the default values will be used.
If RESUME is non-nil, try to resume."
  (setq org-caldav-empty-calendar nil)
  (setq org-caldav-previous-calendar calendar)
  (let (calkeys calvalues oauth-enable)
    ;; Extrace keys and values from 'calendar' for progv binding.
    (dolist (i (number-sequence 0 (1- (length calendar)) 2))
      (setq calkeys (append calkeys (list (nth i calendar)))
	    calvalues (append calvalues (list (nth (1+ i) calendar)))))
    (cl-progv (mapcar 'org-caldav-var-for-key calkeys) calvalues
      (when (org-caldav-sync-do-org->cal)
	(let ((files-for-sync (org-caldav-get-org-files-for-sync)))
	  (dolist (filename files-for-sync)
	    (when (not (file-exists-p filename))
	      (if (yes-or-no-p (format "File %s does not exist, create it?" filename))
		  (write-region "" nil filename)
		(user-error "File %s does not exist" filename))))
	  ;; prevent https://github.com/dengste/org-caldav/issues/230
	  (org-id-update-id-locations files-for-sync)))
      ;; Check if we need to do OAuth2
      (when (org-caldav-use-oauth2)
	;; We need to do oauth2. Check if it is available.
	(org-caldav-check-oauth2 org-caldav-url)
	;; Retrieve token
	(org-caldav-retrieve-oauth2-token org-caldav-url org-caldav-calendar-id))
      (let ((numretry 0)
	    success)
	(while (null success)
	  (condition-case err
	      (progn
		(org-caldav-check-connection)
		(setq success t))
	    (error
	     (if (= numretry (1- org-caldav-retry-attempts))
		 (org-caldav-check-connection)
	       (org-caldav-debug-print
		1 "Got error while checking connection (will try again):" err)
	       (cl-incf numretry))))))
      (unless resume
	(setq org-caldav-event-list nil
	      org-caldav-previous-files nil)
	(org-caldav-load-sync-state)
	;; Check if org files were removed.
	(when org-caldav-previous-files
	  (let ((missing (cl-set-difference org-caldav-previous-files
					    org-caldav-files
					    :test #'string=)))
	    (when (and missing
		       (not (yes-or-no-p
			     (concat "WARNING: Previously synced file(s) are missing: "
				     (mapconcat 'identity missing ",")
				     "%s. Are you sure you want to sync? "))))
	      (user-error "Sync aborted"))))
	;; Remove status in event list
	(dolist (cur org-caldav-event-list)
	  (unless (eq (org-caldav-event-status cur) 'ignored)
	    (org-caldav-event-set-status cur nil)))
	;; Update events for the org->cal direction
	(when (org-caldav-sync-do-org->cal)
	  ;; Export Org to icalendar format
	  (setq org-caldav-ics-buffer (org-caldav-generate-ics))
	  (org-caldav-update-eventdb-from-org org-caldav-ics-buffer))
	;; Update events for the cal->org direction
	(when (org-caldav-sync-do-cal->org)
	  (org-caldav-update-eventdb-from-cal)))
      (when (org-caldav-sync-do-org->cal)
	(org-caldav-update-events-in-cal org-caldav-ics-buffer))
      (when  (org-caldav-sync-do-cal->org)
	(org-caldav-update-events-in-org))
      (org-caldav-save-sync-state)
      (setq org-caldav-event-list nil)
      (when (org-caldav-sync-do-org->cal)
	(with-current-buffer org-caldav-ics-buffer
	  (set-buffer-modified-p nil)
	  (kill-buffer))
	(delete-file (buffer-file-name org-caldav-ics-buffer))))))

;;;###autoload
(defun org-caldav-sync ()
  "Sync Org with calendar."
  (interactive)
  (unless (or (> emacs-major-version 24)
	      (and (= emacs-major-version 24)
		   (> emacs-minor-version 2)))
    (user-error "You have to use at least Emacs 24.3"))
  (org-caldav-debug-print 1 "========== Started sync.")
  (if (and org-caldav-event-list
	   (not (eq org-caldav-resume-aborted 'never))
	   (or (eq org-caldav-resume-aborted 'always)
	       (and (eq org-caldav-resume-aborted 'ask)
	            (y-or-n-p "Last sync seems to have been aborted. \
Should I try to resume? "))))
      (org-caldav-sync-calendar org-caldav-previous-calendar t)
    (setq org-caldav-sync-result nil)
    (if (null org-caldav-calendars)
	(org-caldav-sync-calendar)
      (dolist (calendar org-caldav-calendars)
	(org-caldav-debug-print 1 "Syncing first calendar entry:" calendar)
	(org-caldav-sync-calendar calendar))))
  (when org-caldav-show-sync-results
    (org-caldav-display-sync-results))
  (setq org-caldav-last-sync-or-prompt-time (float-time))
  ;; Cancel scheduled sync, since we've just done so. Also prevents
  ;; recursively scheduling syncs due to `org-caldav-save-buffers'.
  (when org-caldav-sync-when-idle-timer
    (cancel-timer org-caldav-sync-when-idle-timer)
    (setq org-caldav-sync-when-idle-timer nil))
  (message "Finished sync."))

(defun org-caldav-update-events-in-cal (icsbuf)
  "Update events in calendar.
ICSBUF is the buffer containing the exported iCalendar file."
  (org-caldav-debug-print 1 "=== Updating events in calendar")
  (with-current-buffer icsbuf
    (widen)
    (goto-char (point-min))
    (let ((events (append (org-caldav-filter-events 'new-in-org)
			  (org-caldav-filter-events 'changed-in-org)))
	  (counter 0)
	  (url-show-status nil)
	  (event-etag (org-caldav-get-event-etag-list))
	  uid)
      ;; Put the events via CalDAV.
      (dolist (cur events)
        (setq counter (1+ counter))
        (if (eq (org-caldav-event-etag cur) 'put)
            (org-caldav-debug-print 1
             (format "Event UID %s: Was already put previously." (car cur)))
          (org-caldav-debug-print 1
           (format "Event UID %s: Org --> Cal" (car cur)))
          (widen)
          (goto-char (point-min))
          (while (and (setq uid (org-caldav-get-uid))
                      (not (string-match (car cur) uid))))
          (unless (string-match (car cur) uid)
            (error "Could not find UID %s" (car cur)))
          (org-caldav-narrow-event-under-point)
          (org-caldav-cleanup-ics-description)
          (org-caldav-maybe-fix-timezone)
          (org-caldav-set-sequence-number cur event-etag)
          (org-caldav-fix-todo-priority)
          (org-caldav-fix-todo-status-percent-state)
          (org-caldav-fix-categories)
          (org-caldav-fix-todo-dtstart)
          (org-caldav-convert-buffer-to-crlf)
          (message "Putting event %d of %d Org --> Cal" counter (length events))
          (if (org-caldav-put-event icsbuf)
              (org-caldav-event-set-etag cur 'put)
            (org-caldav-debug-print 1
             (format "Event UID %s: Error while doing Org --> Cal" (car cur)))
            (org-caldav-event-set-status cur 'error)
            (push (list org-caldav-calendar-id (car cur)
                        'error 'error:org->cal)
                  org-caldav-sync-result))))
      ;; Get Etags
      (setq event-etag (org-caldav-get-event-etag-list))
      (dolist (cur events)
	(let ((etag (assoc (car cur) event-etag)))
	  (when (and (not (eq (org-caldav-event-status cur) 'error))
		     etag)
	    (org-caldav-event-set-etag cur (cdr etag))
	    (push (list org-caldav-calendar-id (car cur)
			(org-caldav-event-status cur) 'org->cal)
		  org-caldav-sync-result)))))
    ;; Remove events that were deleted in org
    (unless (eq org-caldav-delete-calendar-entries 'never)
      (let ((events (org-caldav-filter-events 'deleted-in-org))
	    (url-show-status nil)
	    (counter 0))
	(dolist (cur events)
	  (setq counter (1+ counter))
	  (when (or (eq org-caldav-delete-calendar-entries 'always)
		    (y-or-n-p (format "Delete event '%s' from external calendar?"
				       (org-caldav-get-calendar-summary-from-uid
					(car cur)))))
	    (message "Deleting event %d from %d" counter (length events))
	    (org-caldav-delete-event (car cur))
	    (push (list org-caldav-calendar-id (car cur)
			'deleted-in-org 'removed-from-cal)
		  org-caldav-sync-result)
	    (setq org-caldav-event-list
		  (delete cur org-caldav-event-list))))))
    ;; Remove events that could not be put
    (dolist (cur (org-caldav-filter-events 'error))
      (setq org-caldav-event-list
	    (delete cur org-caldav-event-list)))))

(defun org-caldav-set-sequence-number (event event-etag)
  "Set sequence number in ics and in eventdb for EVENT.
EVENT-ETAG is the current list of events and etags on the server.
The ics must be in the current buffer."
  (save-excursion
    (let ((seq (org-caldav-event-sequence event))
	  retrieve)
      (unless (or seq
		  (not (assoc (car event) event-etag)))
	;; We don't have a sequence yet, but event is already in the
	;; calendar, hence we have to get the current number first.
	(setq retrieve (org-caldav-get-event (car event)))
	(when (null retrieve)
	  ;; Retrieving the event failed... so let's just use '1' and
	  ;; hope it works.
	  (org-caldav-debug-print 1 (format "UID %s: Failed to retrieve item from server." (car event)))
	  (org-caldav-debug-print 1 (format "UID %s: Use sequence number 1 and hope for the best." (car event)))
	  (setq seq 0)) ;; incremented below
	(unless seq
	  (with-current-buffer (org-caldav-get-event (car event))
	    (goto-char (point-min))
	    (if (re-search-forward "^SEQUENCE:\\s-*\\([0-9]+\\)" nil t)
		(progn
		  (setq seq (string-to-number (match-string 1)))
		  (org-caldav-debug-print 1 (format "UID %s: Got sequence number %d" (car event) seq)))
	      (org-caldav-debug-print 1 (format "UID %s: Event does not have sequence number, start with 1." (car event)))
	      (setq seq 0))))) ;; incremented below
      (when seq
        (setq seq (1+ seq))
        (goto-char (point-min))
        (if (re-search-forward "^SEQUENCE:" nil t)
            (delete-region (point-at-bol) (+ 1 (point-at-eol)))
	  (goto-char (point-min))
	  (re-search-forward "^SUMMARY:")
	  (forward-line))
        (beginning-of-line)
        (insert "SEQUENCE:" (number-to-string seq) "\n")
        (org-caldav-event-set-sequence event seq)))))

(defun org-caldav-cleanup-ics-description ()
  "Cleanup description for event in current buffer.
This removes timestamps which weren't properly removed by
org-icalendar."
  (save-excursion
    (goto-char (point-min))
    (when (re-search-forward "^DESCRIPTION:.*?\\(\s*-*<[^>]+>\\(–<[^>]+>\\)?\\(\\\\n\\\\n\\)?\\)" nil t)
      (replace-match "" nil nil nil 1))))

(defun org-caldav-maybe-fix-timezone ()
  "Fix the timezone if it is all uppercase.
This is a bug in older Org versions."
  (unless (null org-icalendar-timezone)
    (save-excursion
      (goto-char (point-min))
      (while (search-forward (upcase org-icalendar-timezone) nil t)
        (replace-match org-icalendar-timezone t)))))

(defun org-caldav-fix-todo-priority ()
  "icalendar exports default priority with ical export.  We want
  a priority of 0 if is not set."
  (save-excursion
    (goto-char (point-min))
    (when (search-forward "BEGIN:VTODO" nil t)
      (search-forward "PRIORITY:")
      (unless (eq (thing-at-point 'number) 0)
        (delete-region (point) (- (point-at-eol) 1))
        (insert (number-to-string
                  (save-excursion
                    (goto-char (point-min))
                    (org-id-goto (org-caldav-get-uid))
                    (org-narrow-to-subtree)
                    (let ((nprio (if (re-search-forward org-priority-regexp nil t)
                                     (let* ((prio (org-entry-get nil "PRIORITY"))
                                            (r 0))
                                       (dolist (pri org-caldav-todo-priority r)
                                         (when (string= (car (cdr pri)) prio)
                                           (setq r (car pri))))
                                       r)
                                   0)))
                      (widen)
                      nprio))))))))

(defun org-caldav-fix-todo-status-percent-state ()
  "icalendar exports only sets the STATUS but not the
PERCENT-COMPLETE.  This works great if you have only TODO and
DONE, but I like to use other states like STARTED or NEXT to
indicate the process.  This fixes the ical values for that.

TODO: save percent-complete also as a property in org"
  (save-excursion
    (goto-char (point-min))
    (when (search-forward "BEGIN:VTODO" nil t)
      (if (search-forward "STATUS:" nil t)
        (delete-region (point-at-bol) (+ 1 (point-at-eol)))
        (progn (search-forward "END:VTODO")
          (goto-char (point-at-bol))))


      (let* ((state (save-excursion
                      (goto-char (point-min))
                      (org-id-goto (org-caldav-get-uid))
                      (substring-no-properties (org-get-todo-state))))
             (r nil)
             (percent (dolist (p org-caldav-todo-percent-states r)
                        (when (string= state (car (cdr p)))
                          (setq r (car p)))))
             (status (if r
                         (cond ((= percent 0) "NEEDS-ACTION")
                               ((= percent 100) "COMPLETED")
                               (t "IN-PROCESS"))
                       (error "Error setting percent state: '%s' not present in org-caldav-todo-percent-states" state)))
             (completed (save-excursion
                          (goto-char (point-min))
                          (org-id-goto (org-caldav-get-uid))
                          (org-element-property :closed (org-element-at-point)))))
        (insert "PERCENT-COMPLETE:" (number-to-string percent) "\n")
        (insert "STATUS:" status "\n")
        ;; if closed missing but in DONE state:
        (when (and (= percent 100) (not completed))
          (setq completed (save-excursion
                            (goto-char (point-min))
                            (org-id-goto (org-caldav-get-uid))
                            (org-add-planning-info 'closed (org-current-effective-time))
                            (org-element-property :closed (org-element-at-point))))
          )
        (when completed
          (insert (org-icalendar-convert-timestamp
                    completed "COMPLETED") "\n"))))))


(defun org-caldav-fix-categories ()
  "Nextcloud creates an empty category if this is set without any
  entry.  We fix this by removing the CATEGORIES entry."
  (save-excursion
    (goto-char (point-min))
    (when (and (search-forward "CATEGORIES:" nil t)
            (not (thing-at-point 'word)))
      (delete-region (point-at-bol) (+ (point-at-eol) 1)))))

(defun org-caldav-fix-todo-dtstart ()
  "ox-icalendar includes the actual time as DTSTART into the
vtodo.  For nextcloud this behaviour is undesired, because
dtstart is used for the beginning of the task, which is in the
SCHEDULED of the org entry.  Lets see if the org entry has a
scheduled time and remove dtstart if it doesn't.

If `org-caldav-todo-deadline-schedule-warning-days' is set, this will
also look if there is a deadline."
  (save-excursion
    (goto-char (point-min))
    (when (search-forward "BEGIN:VTODO" nil t)
      (when
        (search-forward "DTSTART" nil t)
        (unless
          (save-excursion
            (goto-char (point-min))
            (org-id-goto (org-caldav-get-uid))
            (if (and org-caldav-todo-deadline-schedule-warning-days
                     ;; has deadline warning days set too:
                     (string-match "-\\([0-9]+\\)\\([hdwmy]\\)\\(\\'\\|>\\| \\)"
                                   (or (org-entry-get nil "DEADLINE" nil) "")))
                (or (org-get-scheduled-time nil) (org-get-deadline-time nil))
              (org-get-scheduled-time nil)))
          (delete-region (point-at-bol) (+ 1 (point-at-eol))))))))

(defun org-caldav-inbox-file (inbox)
  "Return file name associated with INBOX.
For format of INBOX, see `org-caldav-inbox'."
  (cond ((stringp inbox)
	 inbox)
	((memq (car inbox) '(file file+headline))
	 (nth 1 inbox))
	((eq (car inbox) 'id)
	 (org-id-find-id-file (nth 1 inbox)))))

(defun org-caldav-inbox-point-and-level (inbox)
  "Return position and level where to add new entries in INBOX.
For format of INBOX, see `org-caldav-inbox'.  The values are
returned as a cons (POINT . LEVEL)."
  (cond ((or (stringp inbox) (eq (car inbox) 'file))
	 (cons (point-max) 1))
	((eq (car inbox) 'file+headline)
	 (save-excursion
	   (let ((org-link-search-inhibit-query t)
		 level)
	     ;; org-link-search changed signature in v8.3
	     (with-no-warnings
	       (if (version< org-version "8.3")
		   (org-link-search (concat "*" (nth 2 inbox)) nil nil t)
		 (org-link-search (concat "*" (nth 2 inbox)) nil t)))
	     (setq level (1+ (org-current-level)))
	     (org-end-of-subtree t t)
	     (cons (point) level))))
	((eq (car inbox) 'id)
	 (save-excursion
	   (goto-char (cdr (org-id-find (nth 1 inbox))))
	   (let ((level (1+ (org-current-level))))
	     (org-end-of-subtree t t)
	     (cons (point) level))))))

(defun org-caldav-update-events-in-org ()
  "Update events in Org files."
  (org-caldav-debug-print 1 "=== Updating events in Org")
  (let ((events (append (org-caldav-filter-events 'new-in-cal)
			(org-caldav-filter-events 'changed-in-cal)))
	(url-show-status nil)
	(counter 0)
	eventdata-alist buf uid timesync is-todo)

    (dolist (cur events)
      (catch 'next
	(setq uid (car cur))
	(setq counter (1+ counter))
	(message "Getting event %d of %d" counter (length events))
	(with-current-buffer (org-caldav-get-event uid)
	  ;; Get sequence number
	  (goto-char (point-min))
          (setq is-todo (when (save-excursion (re-search-forward
                                               "^BEGIN:VTODO$" nil t))
                          t))
	  (when (and is-todo (not org-caldav-sync-todo))
	    (message "Skipping TODO entry.")
	    (org-caldav-event-set-status cur 'ignored)
	    (throw 'next nil))
          (save-excursion
	    (when (re-search-forward "^SEQUENCE:\\s-*\\([0-9]+\\)" nil t)
	      (org-caldav-event-set-sequence
	       cur (string-to-number (match-string 1)))))
	  (setq eventdata-alist (org-caldav-convert-event-or-todo is-todo)))
	(cond
	 ((eq (org-caldav-event-status cur) 'new-in-cal)
	  ;; This is a new event.
	  (condition-case nil
	      (with-current-buffer (find-file-noselect
				    (org-caldav-inbox-file org-caldav-inbox))
		(let ((point-and-level (org-caldav-inbox-point-and-level org-caldav-inbox)))
		  (org-caldav-debug-print
		   1 (format "Event UID %s: New in Cal --> Org inbox." uid))
		  (goto-char (car point-and-level))
		  (org-caldav-insert-org-event-or-todo
		   (append eventdata-alist
                           `((uid . ,uid)
                             (level . ,(cdr point-and-level))))))
		(push (list org-caldav-calendar-id uid
			    (org-caldav-event-status cur) 'cal->org)
		      org-caldav-sync-result)
		(setq buf (current-buffer))
                (when org-caldav-save-buffers (save-buffer)))
	    (error
	     ;; inbox file/headline could not be found
	     (org-caldav-event-set-status cur 'error)
	     (push (list org-caldav-calendar-id uid
			 (org-caldav-event-status cur) 'error:inbox-notfound)
		   org-caldav-sync-result)
	     (throw 'next nil))))
	 ((string-match "^orgsexp-" uid)
	  ;; This was generated by a org-sexp, we cannot sync it this way.
	  (org-caldav-debug-print
	   1 (format "Event UID %s: Changed in Cal, but this is a sexp entry \
which can only be synced to calendar. Ignoring." uid))
	  (org-caldav-event-set-status cur 'synced)
	  (push (list org-caldav-calendar-id uid
		      (org-caldav-event-status cur) 'error:changed-orgsexp)
		org-caldav-sync-result)
	  (throw 'next nil))
	 (t
	  ;; This is a changed event.
	  (org-caldav-debug-print
	   1 (format "Event UID %s: Changed in Cal --> Org" uid))
	  (let-alist (append eventdata-alist
                             `((marker . ,(org-id-find (car cur) t))))
	    (when (null .marker)
	      (error "Could not find UID %s." (car cur)))
	    (with-current-buffer (marker-buffer .marker)
	      (goto-char (marker-position .marker))
	      (when org-caldav-backup-file
		(org-caldav-backup-item))
	      ;; See what we should sync.
	      (when (or (eq org-caldav-sync-changes-to-org 'title-only)
			(eq org-caldav-sync-changes-to-org 'title-and-timestamp))
		;; Sync title
		(org-caldav-change-heading .summary)
                (if (not is-todo)
                    ;; Sync location
		    (org-caldav-change-location .location)
                  ;; Sync priority
                  (let* ((nprio (string-to-number (or .priority "0")))
                         (r nil)
                         (vprio (dolist (p org-caldav-todo-priority r)
                                  (when (>= nprio (car p))
                                    (setq r (car (cdr p)))))))
                    (when vprio
                      (org-priority (string-to-char vprio))))
                  ;; Sync todo status
                  (let* ((npercent (string-to-number .percent-complete))
                         (todostate (dolist (to org-caldav-todo-percent-states
                                                tstate)
                                      (when (>= npercent (car to))
                                        (setq tstate (car (cdr to)))))))
                    (org-todo todostate))
                  ;; Sync categories
                  (org-caldav-set-org-tags .categories)))
	      (when (or (eq org-caldav-sync-changes-to-org 'timestamp-only)
			(eq org-caldav-sync-changes-to-org 'title-and-timestamp))
                (if (not is-todo)
                    ;; Sync timestamp
		    (setq timesync
		          (org-caldav-change-timestamp
                           (org-caldav-create-time-range
                            .start-d .start-t .end-d .end-t .end-type)))
                  ;; Sync scheduled
                  (when .start-d
                    (org--deadline-or-schedule
                     nil 'scheduled (org-caldav-convert-to-org-time
                                     .start-d .start-t)))
                  ;; Sync deadline
                  (when .due-d
                    (org--deadline-or-schedule
                     nil 'deadline (org-caldav-convert-to-org-time
                                    .due-d .due-t)))
                  ;; Sync completion time
                  (when .completed-d (org-add-planning-info
                                      'closed (org-caldav-convert-to-org-time
                                               .completed-d .completed-t)))))
	      (when (eq org-caldav-sync-changes-to-org 'all)
		;; Sync everything, so first remove the old one.
		(let ((level (org-current-level)))
		  (delete-region (org-entry-beginning-position)
				 (org-entry-end-position))
		  (org-caldav-insert-org-event-or-todo
		   (append eventdata-alist `((uid . ,uid)
                                             (level . ,level))))))
	      (setq buf (current-buffer))
	      (push (list org-caldav-calendar-id uid
			  (org-caldav-event-status cur)
			  (if (eq timesync 'orgsexp)
			      'error:changed-orgsexp 'cal->org))
		    org-caldav-sync-result)
              (when org-caldav-save-buffers (save-buffer))))))
	;; Update the event database.
	(org-caldav-event-set-status cur 'synced)
	(with-current-buffer buf
	  (org-caldav-event-set-md5
	   cur (md5 (buffer-substring-no-properties
		     (org-entry-beginning-position)
		     (org-entry-end-position))))))))
  ;; (Maybe) delete entries which were deleted in calendar.
  (unless (eq org-caldav-delete-org-entries 'never)
    (dolist (cur (org-caldav-filter-events 'deleted-in-cal))
      (org-id-goto (car cur))
      (when (or (eq org-caldav-delete-org-entries 'always)
		(and (eq org-caldav-delete-org-entries 'ask)
		     (y-or-n-p "Delete this entry locally? ")))
	(delete-region (org-entry-beginning-position)
		       (org-entry-end-position))
        (when org-caldav-save-buffers (save-buffer))
	(setq org-caldav-event-list
	      (delete cur org-caldav-event-list))
	(org-caldav-debug-print 1
	 (format "Event UID %s: Deleted from Org" (car cur)))
	(push (list org-caldav-calendar-id (car cur)
		    'deleted-in-cal 'removed-from-org)
	      org-caldav-sync-result)))))

(defun org-caldav-change-heading (newheading)
  "Change heading from Org item under point to NEWHEADING."
  (org-narrow-to-subtree)
  (goto-char (point-min))
  (org-show-subtree)
  (when (and (re-search-forward org-complex-heading-regexp nil t)
	     (match-string 4))
    (let ((start (match-beginning 4))
	  (end (match-end 4)))
      ;; Check if a timestring is in the heading
      (goto-char start)
      (save-excursion
        ;; FIXME org-maybe-keyword-time-regexp is deprecated
	(when (re-search-forward org-maybe-keyword-time-regexp end t)
	  ;; Check if timestring is at the beginning or end of heading
	  (if (< (- end (match-end 0))
		 (- (match-beginning 0) start))
	      (setq end (1- (match-beginning 0)))
	    (setq start (1+ (match-end 0))))))
      (delete-region start end)
      (goto-char start)
      (insert newheading)))
  (widen))

(defun org-caldav-change-location (newlocation)
  "Change the LOCATION property from ORG item under point to
NEWLOCATION. If NEWLOCATION is \"\", removes the location property. If
NEWLOCATION contains newlines, replace them with
`org-caldav-location-newline-replacement'."
  (let ((replacement org-caldav-location-newline-replacement))
    (cl-assert (not (string-match-p "\n" replacement)))
    (if (> (length newlocation) 0)
	(org-set-property "LOCATION"
			  (replace-regexp-in-string "\n" replacement newlocation))
      (org-delete-property "LOCATION"))))

(defun org-caldav-change-timestamp (newtime)
  "Change timestamp from Org item under point to NEWTIME.
Return symbol 'orgsexp if this entry cannot be changed because it
is on s-expression."
  (org-narrow-to-subtree)
  (goto-char (point-min))
  (if (search-forward "<%%(" nil t)
      'orgsexp
    (when (or (re-search-forward org-tr-regexp nil t)
              ;; FIXME org-maybe-keyword-time-regexp is deprecated
              (re-search-forward org-maybe-keyword-time-regexp nil t))
      (replace-match newtime nil t))
    (widen)))

(defun org-caldav-backup-item ()
  "Put current item in backup file."
  (let ((item (buffer-substring (org-entry-beginning-position)
				(org-entry-end-position))))
    (with-temp-buffer
      (insert item "\n")
      ;; Rename the ID property to OLDID, to prevent org-id-find from
      ;; returning the backup entry in future syncs
      (goto-char (point-min))
      (let* ((entry (org-element-at-point))
             (uid (org-element-property :ID entry)))
        (when uid
          (org-set-property "OLDID" uid)
          (org-delete-property "ID")))
      (write-region (point-min) (point-max) org-caldav-backup-file t))))

(defun org-caldav-skip-function (backend)
  (when (eq backend 'icalendar)
    (org-map-entries
     (lambda ()
       (let ((pt (save-excursion (apply 'org-agenda-skip-entry-if org-caldav-skip-conditions)))
              (ts (when org-caldav-days-in-past (* (abs org-caldav-days-in-past) -1)))
              (stamp (or (org-entry-get nil "TIMESTAMP" t) (org-entry-get nil "CLOSED" t))))
	 (when (or pt (and stamp ts (> ts (org-time-stamp-to-now stamp))))
           (delete-region (point) (org-end-of-subtree t))))))))

(defun org-caldav-timestamp-has-time-p (timestamp)
  "Checks whether a timestamp has a time.
Returns nil if not and (sec min hour) if it has."
  (let ((ti (parse-time-string timestamp)))
    (or (nth 0 ti) (nth 1 ti) (nth 2 ti))))

(defun org-caldav-prepare-scheduled-deadline-timestamps (orgfiles)
  "For nextcloud (or maybe the ical standard?) in vtodo the
scheduled and deadline have all have a time specified or none of
them.  So we find todo items which have deadline and scheduled
specified, but one of them has and the other do not have any
time, and we ask the user to fix that."
  (org-map-entries
    (lambda ()
      (let ((sched (org-entry-get nil "SCHEDULED"))
             (deadl (org-entry-get nil "DEADLINE"))
             kchoice)
        (when (and sched deadl)
          (when (and (org-caldav-timestamp-has-time-p sched)
                  (not (org-caldav-timestamp-has-time-p deadl)))
            (org-id-goto (org-id-get-create))
            (setq kchoice (read-char-choice "Scheduled and Deadline
            set.  For syncing you need to (s) set time on
            DEADLINE, or (d) delete SCHEDULED time."
                        '(?s ?d)))
            (cond ((= kchoice ?s) (org-deadline nil))
              ((= kchoice ?d) (org--deadline-or-schedule nil 'scheduled
                                (replace-regexp-in-string " [0-2][0-9]:[0-5][0-9]" "" sched)))))
          (when (and (not (org-caldav-timestamp-has-time-p sched))
                  (org-caldav-timestamp-has-time-p deadl))
            (org-id-goto (org-entry-get nil "ID"))
            (setq kchoice (read-char-choice "Scheduled and Deadline
            set.  For syncing you need to (s) set time on
            SCHEDULED, or (d) delete DEADLINE time."
                        '(?s ?d)))
            (cond ((= kchoice ?s) (org-schedule nil))
              ((= kchoice ?d) (org--deadline-or-schedule nil 'deadline
                                (replace-regexp-in-string " [0-2][0-9]:[0-5][0-9]" "" sched))))))))
    nil orgfiles))

(defun org-caldav-create-uid (file &optional bell)
  "Set ID property on headlines missing it in FILE.
When optional argument BELL is non-nil, inform the user with
a message if the file was modified. This func is the same as
org-icalendar-create-uid except that it ignores entries that
match org-caldav-skip-conditions."
  (let (modified-flag)
    (org-map-entries
     (lambda ()
       (let ((entry (org-element-at-point)))
         (unless (org-element-property :ID entry)
           (unless (apply 'org-agenda-skip-entry-if org-caldav-skip-conditions)
             (org-id-get-create)
             (setq modified-flag t)
             (forward-line)))))
     nil nil 'comment)
    (when (and bell modified-flag)
      (message "ID properties created in file \"%s\"" file)
      (sit-for 2))))

(defun org-caldav-generate-ics ()
  "Generate ICS file from `org-caldav-files'.
Returns buffer containing the ICS file."
  (let ((icalendar-file
	 (if (featurep 'ox-icalendar)
	     'org-icalendar-combined-agenda-file
	   'org-combined-agenda-icalendar-file))
	(orgfiles (org-caldav-get-org-files-for-sync))
	(org-export-select-tags org-caldav-select-tags)
	(org-icalendar-exclude-tags org-caldav-exclude-tags)
        ;; We create UIDs ourselves and do not rely on ox-icalendar.el
	(org-icalendar-store-UID nil)
	;; Does not work yet
	(org-icalendar-include-bbdb-anniversaries nil)
	(icalendar-uid-format "orgsexp-%h")
	(org-export-before-parsing-hook
	 (append org-export-before-parsing-hook
           (when (or org-caldav-skip-conditions
                     org-caldav-days-in-past) '(org-caldav-skip-function))
           (when org-caldav-todo-deadline-schedule-warning-days '(org-caldav-scheduled-from-deadline))))
	(org-icalendar-date-time-format
	 (cond
	  ((and org-icalendar-timezone
		(string= org-icalendar-timezone "UTC"))
	   ":%Y%m%dT%H%M%SZ")
	  (org-icalendar-timezone
	   ";TZID=%Z:%Y%m%dT%H%M%S")
	  (t
	   ":%Y%m%dT%H%M%S"))))
    (dolist (orgfile orgfiles)
      (with-current-buffer (org-get-agenda-file-buffer orgfile)
        (org-caldav-create-uid orgfile t)))
    ;; check scheduled and deadline for having both time or noone (vtodo)
    (org-caldav-prepare-scheduled-deadline-timestamps orgfiles)
    (set icalendar-file (make-temp-file "org-caldav-"))
    (org-caldav-debug-print 1 (format "Generating ICS file %s."
				      (symbol-value icalendar-file)))
    ;; Export events to one single ICS file.
    (if (featurep 'ox-icalendar)
	;; New exporter (Org 8)
	;; Signature changed in version 8.3
	(if (version< org-version "8.3beta")
	    (apply 'org-icalendar--combine-files nil orgfiles)
	  (apply 'org-icalendar--combine-files orgfiles))
      (apply 'org-export-icalendar t orgfiles))
    (find-file-noselect (symbol-value icalendar-file))))

(defun org-caldav-get-uid ()
  "Get UID for event in current buffer."
  (if (re-search-forward "^UID:\\s-*\\(.+\\)\\s-*$" nil t)
      (let ((case-fold-search nil)
            (uid (match-string 1)))
	(while (progn (forward-line)
		      (looking-at " \\(.+\\)\\s-*$"))
	  (setq uid (concat uid (match-string 1))))
	(while (string-match "\\s-+" uid)
	  (setq uid (replace-match "" nil nil uid)))
        (when (string-match "^\\(\\(DL\\|SC\\|TS\\|TODO\\)[0-9]*-\\)" uid)
	  (setq uid (replace-match "" nil nil uid)))
	uid)
    (error "No UID could be found for current event.")))

(defun org-caldav-narrow-next-event ()
  "Narrow next event in the current buffer.
If buffer is currently not narrowed, narrow to the first one.
Returns nil if there are no more events."
  (if (not (org-caldav-buffer-narrowed-p))
      (goto-char (point-min))
    (goto-char (point-max))
    (widen))
  (if (null (re-search-forward "BEGIN:V[EVENT|TODO]" nil t))
      (progn
	;; No more events.
	(widen)	nil)
    (beginning-of-line)
    (narrow-to-region (point)
		      (save-excursion
                        (re-search-forward "END:V[EVENT|TODO]")
			(forward-line 1)
			(point)))
    t))

(defun org-caldav-narrow-event-under-point ()
  "Narrow ics event in the current buffer under point."
  (unless (or (looking-at "BEGIN:VEVENT") (looking-at "BEGIN:VTODO"))
    (when (null (re-search-backward "BEGIN:V[EVENT|TODO]" nil t))
      (error "Cannot find event under point."))
    (beginning-of-line))
  (narrow-to-region (point)
		    (save-excursion
                      (re-search-forward "END:V[EVENT|TODO]")
		      (forward-line 1)
		      (point))))

(defun org-caldav-rewrite-uid-in-event ()
  "Rewrite UID in current buffer.
This will strip prefixes like 'DL' or 'TS' the Org exporter puts
in the UID and also remove whitespaces. Throws an error if there
is no UID to rewrite. Returns the UID."
  (save-excursion
    (goto-char (point-min))
    (let ((uid (org-caldav-get-uid)))
      (when uid
	(goto-char (point-min))
	(re-search-forward "^UID:")
	(let ((pos (point)))
	  (while (progn (forward-line)
			(looking-at " \\(.+\\)\\s-*$")))
	  (delete-region pos (point)))
	(insert uid "\n"))
      uid)))

(defun org-caldav-debug-print (level &rest objects)
  "Print OBJECTS into debug buffer with debug level LEVEL.
Do nothing if LEVEL is larger than `org-caldav-debug-level'."
  (unless (or (null org-caldav-debug-level)
	      (> level org-caldav-debug-level))
    (with-current-buffer (get-buffer-create org-caldav-debug-buffer)
      (dolist (cur objects)
	(if (stringp cur)
	    (insert cur)
	  (prin1 cur (current-buffer)))
	(insert "\n")))))

(defun org-caldav-buffer-narrowed-p ()
  "Return non-nil if current buffer is narrowed."
  (> (buffer-size) (- (point-max)
		      (point-min))))

(defun org-caldav-insert-org-event-or-todo (eventdata-alist)
  "Insert org block from given event data at current position.
Elements of EVENTDATA-ALIST are passed on as arguments to
`org-caldav-insert-org-entry' and `org-caldav-insert-org-todo'.
Returns MD5 from entry."
  (let-alist eventdata-alist
    (if (eq .component-type 'todo)
        (org-caldav-insert-org-todo
         .start-d .start-t .due-d .due-t .priority .percent-complete
         .summary .description .completed-d .completed-t .categories
         .uid .level)
      (org-caldav-insert-org-entry
       .start-d .start-t .end-d .end-t .summary
       .description .location .e-type .uid .level))))

(defun org-caldav--insert-description (description)
  (when (> (length description) 0)
    (when org-caldav-description-blank-line-before (newline))
    (let ((beg (point)))
      (insert description)
      (org-indent-region beg (point)))
    (when org-caldav-description-blank-line-after (newline))
    (newline)))

(defun org-caldav-insert-org-entry (start-d start-t end-d end-t
                                            summary description location e-type
                                            &optional uid level)
  "Insert org block from given data at current position.
START/END-D: Start/End date.  START/END-T: Start/End time.
SUMMARY, DESCRIPTION, LOCATION, UID: obvious.
Dates must be given in a format `org-read-date' can parse.

If LOCATION is \"\", no LOCATION: property is written.
If UID is nil, no UID: property is written.
If LEVEL is nil, it defaults to 1.

Returns MD5 from entry."
  (insert (make-string (or level 1) ?*) " " summary "\n")
  (insert (if org-adapt-indentation "  " "")
   (org-caldav-create-time-range start-d start-t end-d end-t e-type) "\n")
  (org-caldav--insert-description description)
  (forward-line -1)
  (when uid
    (org-set-property "ID" (url-unhex-string uid)))
  (org-caldav-change-location location)
  (org-caldav-insert-org-entry--wrapup))

(defun org-caldav-insert-org-todo (start-d start-t due-d due-t
                                    priority percent-complete
                                    summary description
                                    completed-d completed-t
                                    categories
                                    &optional uid level)
  "Insert org block from given data at current position.
START/DUE-D: Start/Due date.  START/DUE-T: Start/Due time.
PRIORITY: 0-9, PERCENT-COMPLETE: 0-100.
See `org-caldav-todo-priority' and
`org-caldav-todo-percent-states' for explanations how this values
are used.
SUMMARY, DESCRIPTION, UID: obvious.
Dates must be given in a format `org-read-date' can parse.

If UID is nil, no UID: property is written.
If LEVEL is nil, it defaults to 1.

Returns MD5 from entry."
  (let* ((nprio (string-to-number (or priority "0")))
          (r nil)
          (vprio (dolist (p org-caldav-todo-priority r)
                   (when (>= nprio (car p))
                     (setq r (car (cdr p))))))
          (prio (if vprio (concat "[#" vprio "] ") ""))
          (npercent (string-to-number (or percent-complete "0")))
          (todostate (dolist (to org-caldav-todo-percent-states tstate)
                       (when (>= npercent (car to))
                         (setq tstate (car (cdr to)))))))
    (insert (make-string (or level 1) ?*) " "
      todostate " " prio
      summary "\n"))
  (org-caldav--insert-description description)
  (forward-line -1)
  (when start-d
    (org--deadline-or-schedule
     nil 'scheduled (org-caldav-convert-to-org-time start-d start-t)))
  (when due-d
    (org--deadline-or-schedule
     nil 'deadline (org-caldav-convert-to-org-time due-d due-t)))
  (when completed-d
    (org-add-planning-info 'closed (org-caldav-convert-to-org-time completed-d completed-t)))
  (org-caldav-set-org-tags categories)
  (when uid (org-set-property "ID" (url-unhex-string uid)))
  (org-caldav-insert-org-entry--wrapup))

(defun org-caldav-insert-org-entry--wrapup ()
  "Helper function to finish inserting an org entry or todo.
Sets the block's tags, and return its MD5."
  (org-back-to-heading)
  (org-set-tags-to org-caldav-select-tags)
  (md5 (buffer-substring-no-properties
	(org-entry-beginning-position)
	(org-entry-end-position))))

(defun org-caldav-scheduled-from-deadline (backend)
  "Create a scheduled entry from deadline."
  (when (eq backend 'icalendar)
    (org-map-entries
     (lambda ()
       (let* ((sched (org-element-property :scheduled (org-element-at-point)))
              (ts (org-element-property :deadline (org-element-at-point)))
              (raw (org-element-property :raw-value ts))
              (wu (org-element-property :warning-unit ts))
              (wv (org-element-property :warning-value ts))
              (dip (when org-caldav-days-in-past (* (abs org-caldav-days-in-past) -1)))
              (stamp (org-entry-get nil "DEADLINE")))
         ;; skip if too old:
         (unless (and dip stamp (> dip (org-time-stamp-to-now stamp)))
         (when (and ts (not sched))
           (org--deadline-or-schedule nil 'scheduled raw)
           (search-forward "SCHEDULED: ")
           (forward-char)
           (if wv
               (progn
                 (cond ((eq wu 'week) (setq wu 'day wv (* wv 7)))
                       ((eq wu 'hour) (setq wu 'minute wv (* wv 60))))
                 (org-timestamp-change (* wv -1) wu))
               (org-timestamp-change (* org-deadline-warning-days -1) 'day))))
         (org-back-to-heading)
         (org-caldav-debug-print 2 (format "scheduled: %s" (org-entry-get nil
                                                                 "SCHEDULED" t))))))))

(defun org-caldav-set-org-tags (tags)
  "Set tags to the headline, where tags is a coma-seperated
  string.  This comes from the ical CATEGORIES line."
  (save-excursion
    (org-back-to-heading)
    (if (> (length tags) 0)
      (let (cleantags)
        (dolist (i (split-string tags ","))
          (setq cleantags (cons
                            (replace-regexp-in-string " " "-" (string-trim i))
                            cleantags)))
        (org-set-tags (reverse cleantags)))
      (org-set-tags-to nil))))

(defun org-caldav-create-time-range (start-d start-t end-d end-t e-type)
  "Creeate an Org timestamp range from START-D/T, END-D/T."
  (with-temp-buffer
    (cond
     ((string= "S" e-type) (insert "SCHEDULED: "))
     ((string= "DL" e-type) (insert "DEADLINE: "))
     )
    (org-caldav-insert-org-time-stamp start-d start-t)
    (if (and end-d
	     (not (equal end-d start-d)))
	(progn
	  (insert "--")
	  (org-caldav-insert-org-time-stamp end-d end-t))
      (when end-t
	;; Same day, different time.
	(backward-char 1)
	(insert "-" end-t)))
    (buffer-string)))

(defun org-caldav-insert-org-time-stamp (date &optional time)
  "Insert org time stamp using DATE and TIME at point.
DATE is given as european date (DD MM YYYY)."
  (let* ((stime (when time (mapcar 'string-to-number
				   (split-string time ":"))))
	 (hours (if time (car stime) 0))
	 (minutes (if time (nth 1 stime) 0))
	 (sdate (mapcar 'string-to-number (split-string date)))
	 (day (car sdate))
	 (month (nth 1 sdate))
	 (year (nth 2 sdate))
	 (internaltime (encode-time 0 minutes hours day month year)))
    (insert
      (concat "<"
        (if time
          (format-time-string "%Y-%m-%d %a %H:%M" internaltime)
          (format-time-string "%Y-%m-%d %a" internaltime))
        ">"))))


;; is it needed?
(defun org-caldav-convert-to-org-time (date &optional time)
  "Insert org time stamp using DATE and TIME at point.
DATE is given as european date (DD MM YYYY)."
  (let* ((stime (when time (mapcar 'string-to-number
                             (split-string time ":"))))
          (hours (if time (car stime) 0))
          (minutes (if time (nth 1 stime) 0))
          (sdate (mapcar 'string-to-number (split-string date)))
          (day (car sdate))
          (month (nth 1 sdate))
          (year (nth 2 sdate))
          (internaltime (encode-time 0 minutes hours day month year)))
    (if time
        (format-time-string "%Y-%m-%d %a %H:%M" internaltime)
      (format-time-string "%Y-%m-%d %a" internaltime))))

(defun org-caldav-save-sync-state ()
  "Save org-caldav sync database to disk.
See also `org-caldav-save-directory'."
  (with-temp-buffer
    (insert ";; This is the sync state from org-caldav\n;; calendar-id: "
	    org-caldav-calendar-id "\n;; Do not modify this file.\n\n")
    (insert "(setq org-caldav-event-list\n'")
    (let ((print-length nil)
	  (print-level nil))
      (prin1 (delq nil
		   (mapcar (lambda (ev) (unless (eq (org-caldav-event-status ev) 'error) ev))
			   org-caldav-event-list))
	     (current-buffer)))
    (insert ")\n")
    ;; This is just cosmetics.
    (goto-char (point-min))
    (while (re-search-forward ")[^)]" nil t)
      (insert "\n"))
    ;; Save the current value of org-caldav-files
    (insert "(setq org-caldav-previous-files '"
	    (prin1-to-string org-caldav-files) ")\n")
    ;; Save it.
    (write-region (point-min) (point-max)
		  (org-caldav-sync-state-filename org-caldav-calendar-id))))

(defun org-caldav-load-sync-state ()
  "Load org-caldav sync database from disk."
  (let ((filename (org-caldav-sync-state-filename org-caldav-calendar-id)))
    (when (file-exists-p filename)
      (with-temp-buffer
	(insert-file-contents filename)
	(eval-buffer)))))

(defun org-caldav-sync-state-filename (id)
  "Return filename for saving the sync state of calendar with ID."
  (expand-file-name
   (concat "org-caldav-" (substring (md5 id) 1 8) ".el")
   org-caldav-save-directory))

(defvar org-caldav-sync-results-mode-map
  (let ((map (make-sparse-keymap)))
    (define-key map [(tab)] 'forward-button)
    (define-key map [(backtab)] 'backward-button)
    map)
  "Keymap for org-caldav result buffer.")

(defun org-caldav-display-sync-results ()
  "Display results of sync in a buffer."
  (with-current-buffer (get-buffer-create "*org caldav sync result*")
    (setq buffer-read-only nil)
    (erase-buffer)
    (insert "CalDAV Sync finished.\n\n")
    (if (null org-caldav-sync-result)
	(insert "Nothing was done.")
      (insert "== Sync errors: \n\n")
      (org-caldav-sync-result-print-entries
       (org-caldav-sync-result-filter-errors))
      (insert "\n== Successful syncs: \n\n")
      (org-caldav-sync-result-print-entries
       (org-caldav-sync-result-filter-errors t)))
    (if (fboundp 'pop-to-buffer-same-window)
	(pop-to-buffer-same-window (current-buffer))
      (pop-to-buffer (current-buffer)))
    (setq buffer-read-only t)
    (goto-char (point-min))
    (view-mode-enter)
    (use-local-map org-caldav-sync-results-mode-map)))

(defun org-caldav-sync-result-filter-errors (&optional complement)
  "Return items from sync results with errors.
If COMPLEMENT is non-nil, return all item without errors."
  (delq nil
	(mapcar
	 (lambda (x)
	   (if (string-match "^error" (symbol-name (car (last x))))
	       (unless complement x)
	     (when complement x)))
	 org-caldav-sync-result)))

(defun org-caldav-sync-result-print-entries (entries)
  "Helper function to print ENTRIES."
  (if (null entries)
      (insert "None.\n")
    (dolist (entry entries)
      (let ((deleted (or (eq (nth 2 entry) 'deleted-in-org)
			 (eq (nth 2 entry) 'deleted-in-cal))))
	(insert "UID: ")
	(let ((start (point)))
	  (insert (nth 1 entry))
	  (unless deleted
	    (make-button start (point)
             'action (lambda (&rest _ignore)
                       (org-caldav-goto-uid))
             'follow-link t)))
	(when (and (eq org-caldav-show-sync-results 'with-headings)
		   (not deleted))
	  (insert "\n   Title: "
		  (or (org-caldav-get-heading-from-uid (nth 1 entry))
		      "(no title)")))
	(insert "\n   Status: "
		(symbol-name (nth 2 entry))
		"  Action: "
		(symbol-name (nth 3 entry)))
	(when org-caldav-calendars
	  (insert "\n   Calendar: " (car entry)))
	(insert "\n\n")))))

(defun org-caldav-get-heading-from-uid (uid)
  "Get org heading from entry with UID."
  (let ((marker (org-id-find uid t)))
    (if (null marker)
	"(Could not find UID)"
      (with-current-buffer (marker-buffer marker)
	(goto-char (marker-position marker))
	(org-narrow-to-subtree)
	(goto-char (point-min))
	(org-show-subtree)
	(prog1
	    (if (re-search-forward org-complex-heading-regexp nil t)
		(match-string 4)
	      "(Could not find heading)")
	  (widen))))))

(defun org-caldav-goto-uid ()
  "Jump to UID under point."
  (when (button-at (point))
    (beginning-of-line)
    (looking-at "UID: \\(.+\\)$")
    (org-id-goto (match-string 1))))

(defun org-caldav-get-calendar-summary-from-uid (uid)
  "Get summary from UID from calendar."
  (let ((buf (org-caldav-get-event uid))
	(heading ""))
    (when buf
      (with-current-buffer buf
	(goto-char (point-min))
	(when (re-search-forward "^SUMMARY:\\(.*\\)$" nil t)
	  (setq heading (match-string 1)))))
    heading))

(defun org-caldav--datetime-to-colontime (datetime e property &optional default)
  "Extract time part of decoded datetime.
If PROPERTY in event E contains has valuetype 'date' instead of
'date-time', return DEFAULT instead."
  (if (and datetime
             (not (string= 
                   (cadr (icalendar--get-event-property-attributes
                          e property))
                   "DATE")))
      (icalendar--datetime-to-colontime datetime)
    default))

(defun org-caldav--event-date-plist (e property zone-map)
  "Helper function for `org-caldav-convert-event-or-todo'.
Extracts datetime-related attributes from PROPERTY of event E and
puts them in a plist."
  (let* ((dt-prop (icalendar--get-event-property e property))
	 (dt-zone (icalendar--find-time-zone
		   (icalendar--get-event-property-attributes
		    e property)
		   zone-map))
	 (dt-dec (icalendar--decode-isodatetime dt-prop nil dt-zone)))
    (list 'event-property dt-prop
          'zone dt-zone
          'decoded dt-dec
          'date (icalendar--datetime-to-diary-date dt-dec)
          'time (org-caldav--datetime-to-colontime dt-dec e property))))

(defun org-caldav--icalendar--all-todos (icalendar)
  "Return the list of all existing todos in the given ICALENDAR."
  (let ((result '()))
    (mapc (lambda (elt)
            (setq result (append (icalendar--get-children elt 'VTODO)
                           result)))
      (nreverse icalendar))
    result))

;; The following is taken from icalendar.el, written by Ulf Jasper.
;; The LOCATION property is added the extracted list
(defun org-caldav-convert-event-or-todo (is-todo)
  "Convert icalendar event or todo in current buffer.
If IS-TODO, it is a VTODO, else a VEVENT.  Returns an alist of properties
which can be fed into `org-caldav-insert-org-event-or-todo'."
  (let ((decoded (decode-coding-region (point-min) (point-max) 'utf-8 t)))
    (erase-buffer)
    (set-buffer-multibyte t)
    (setq buffer-file-coding-system 'utf-8)
    (insert decoded))
  (goto-char (point-min))
  (let* ((calendar-date-style 'european)
	 (ical-list (icalendar--read-element nil nil))
	 (e (car (if is-todo
                     (org-caldav--icalendar--all-todos ical-list)
                   (icalendar--all-events ical-list))))
	 (zone-map (icalendar--convert-all-timezones ical-list))
         (dtstart-plist (org-caldav--event-date-plist e 'DTSTART zone-map))
         (eventdata-alist
          `((start-d . ,(plist-get dtstart-plist 'date))
            (start-t . ,(plist-get dtstart-plist 'time))
            (dtstart-dec . ,(plist-get dtstart-plist 'decoded))
            (summary . ,(icalendar--convert-string-for-import
		         (or (icalendar--get-event-property e 'SUMMARY)
		             "No Title")))
            (description . ,(icalendar--convert-string-for-import
		             (or (icalendar--get-event-property e 'DESCRIPTION)
			         ""))))))
    (if is-todo
        (org-caldav-convert-event-or-todo--todo e zone-map eventdata-alist)
      (org-caldav-convert-event-or-todo--event e zone-map eventdata-alist))))

(defun org-caldav-convert-event-or-todo--event (e zone-map eventdata-alist)
  "Helper function of `org-caldav-event-or-todo' to handle VEVENT."
  (let* ((start-d (cdr (assq 'start-d eventdata-alist)))
         (start-t (cdr (assq 'start-t eventdata-alist)))
         (dtstart-dec (cdr (assq 'dtstart-dec eventdata-alist)))
         (summary (cdr (assq 'summary eventdata-alist)))
         (dtend-plist (org-caldav--event-date-plist e 'DTEND zone-map))
	 (dtend-dec (plist-get dtend-plist 'decoded))
	 (dtend-1-dec (icalendar--decode-isodatetime
		       (plist-get dtend-plist 'event-property) -1
		       (plist-get dtend-plist 'zone)))
	 e-type
	 (duration (icalendar--get-event-property e 'DURATION)))
    (when (string-match "^\\(?:\\(DL\\|S\\):\s+\\)?\\(.*\\)$" summary)
      (setq e-type (match-string 1 summary))
      (setq summary (match-string 2 summary)))
    (when duration
      (let ((dtend-dec-d (icalendar--add-decoded-times
			  dtstart-dec
			  (icalendar--decode-isoduration duration)))
	    (dtend-1-dec-d (icalendar--add-decoded-times
			    dtstart-dec
			    (icalendar--decode-isoduration duration
							   t))))
	(if (and dtend-dec (not (eq dtend-dec dtend-dec-d)))
	    (message "Inconsistent endtime and duration for %s"
		     summary))
	(setq dtend-dec dtend-dec-d)
	(setq dtend-1-dec dtend-1-dec-d)))
    (let ((end-t (org-caldav--datetime-to-colontime
		  dtend-dec e 'DTEND start-t)))
      ;; Return result
      (append `((component-type . event)
		(end-d
		 . ,(if end-t
			(if dtend-dec
			    (icalendar--datetime-to-diary-date dtend-dec)
			  start-d)
		      (if dtend-1-dec
			  (icalendar--datetime-to-diary-date dtend-1-dec)
			start-d)))
		(end-t . ,end-t)
		(location
		 . ,(icalendar--convert-string-for-import
		     (or (icalendar--get-event-property e 'LOCATION) "")))
		(end-type . ,e-type))
	      eventdata-alist))))

(defun org-caldav-convert-event-or-todo--todo (e zone-map eventdata-alist)
  "Helper function of `org-caldav-event-or-todo' to handle VTODO."
  (let* ((dtdue-plist (org-caldav--event-date-plist e 'DUE zone-map))
	 (dtcomplete-plist (org-caldav--event-date-plist
			    e 'COMPLETED zone-map))
         (percent-complete (icalendar--get-event-property e 'PERCENT-COMPLETE))
         (stat (icalendar--get-event-property e 'STATUS)))
    (unless percent-complete
      (setq percent-complete
        (cond
          ((string= stat "NEEDS-ACTION") "0")
          ((string= stat "IN-PROCESS") "50")
          ((string= stat "COMPLETED") "100")
          (t "0"))))
    (append `((component-type . todo)
	      (due-d . ,(plist-get dtdue-plist 'date))
	      (due-t . ,(plist-get dtdue-plist 'time))
	      (priority . ,(icalendar--get-event-property e 'PRIORITY))
              (percent-complete ., percent-complete)
	      (status . ,stat)
	      (completed-d . ,(plist-get dtcomplete-plist 'date))
	      (completed-t . ,(plist-get dtcomplete-plist 'time))
              (categories . ,(icalendar--convert-string-for-import
                              (or (icalendar--get-event-property e 'CATEGORIES)
                                  ""))))
	    eventdata-alist)))

;; This is adapted from url-dav.el, written by Bill Perry.
;; This does more error checking on the headers and retries
;; in case of an error.
(defun org-caldav-save-resource (url obj)
  "Save string OBJ as URL using WebDAV.
This switches to OAuth2 if necessary."
  (let* ((counter 0)
         errormessage full-response buffer)
    (while (and (not buffer)
		(< counter org-caldav-retry-attempts))
      (with-current-buffer
          (org-caldav-url-retrieve-synchronously
           url "PUT" obj
           '(("Content-type" . "text/calendar; charset=UTF-8")))
        (goto-char (point-min))
        (if (looking-at "HTTP.*2[0-9][0-9]")
            (setq buffer (current-buffer))
          ;; There was an error putting the resource, try again.
          (when (> org-caldav-debug-level 1)
              (setq full-response (buffer-string)))
          (setq errormessage (buffer-substring (point-min) (point-at-eol)))
          (setq counter (1+ counter))
	  (org-caldav-debug-print
	   1 (format "(Try %d) Error when trying to put URL %s: %s"
		     counter url errormessage))
	  (kill-buffer))))
    (if buffer
	(kill-buffer buffer)
      (org-caldav-debug-print
       1
       (format "Failed to put URL %s after %d tries with error %s"
               url org-caldav-retry-attempts errormessage))
      (org-caldav-debug-print
       2
        (format "Full error response:\n %s" full-response)))
    (< counter org-caldav-retry-attempts)))

;;;###autoload
(defun org-caldav-import-ics-buffer-to-org ()
  "Add ics content in current buffer to `org-caldav-inbox'."
  (let ((event (org-caldav-convert-event-or-todo))
        (file (org-caldav-inbox-file org-caldav-inbox)))
    (with-current-buffer (find-file-noselect file)
      (let* ((point-and-level (org-caldav-inbox-point-and-level org-caldav-inbox))
             (point (car point-and-level))
             (level (cdr point-and-level)))
        (goto-char point)
        (org-caldav-insert-org-event-or-todo
         (append event `((uid . nil) (level . ,level))))
        (message "%s: Added event: %s"
                 file
                 (buffer-substring
                  point
                  (save-excursion
                    (goto-char point)
                    (point-at-eol 2))))))))

;;;###autoload
(defun org-caldav-import-ics-to-org (path)
  "Add ics content in PATH to `org-caldav-inbox'."
  (with-current-buffer (get-buffer-create "*import-ics-to-org*")
    (delete-region (point-min) (point-max))
    (insert-file-contents path)
    (org-caldav-import-ics-buffer-to-org)))

(provide 'org-caldav)

;;; org-caldav.el ends here<|MERGE_RESOLUTION|>--- conflicted
+++ resolved
@@ -347,7 +347,6 @@
 the unit tests to fail otherwise."
   :type 'boolean)
 
-<<<<<<< HEAD
 (defcustom org-caldav-autosync-idle-seconds 300
   "Idle time for `org-caldav-autosync-mode'."
   :type 'number)
@@ -360,8 +359,6 @@
   "Whether `org-caldav-agenda-maybe-sync' should ask before syncing."
   :type 'boolean)
 
-=======
->>>>>>> 45308f8d
 (defcustom org-caldav-description-blank-line-before t
   "Whether DESCRIPTION inserted into org should be preceded by blank line."
   :type 'boolean)
